--- conflicted
+++ resolved
@@ -548,13 +548,9 @@
 DROP TABLE range_table;
 DROP TABLE none;
 DROP TABLE ref;
-<<<<<<< HEAD
 DROP TABLE local_table;
 DROP FOREIGN TABLE table3_groupD CASCADE;
 
 -- Resync remote nodes as well
 SELECT citus_activate_node('localhost', :worker_1_port);
-SELECT citus_activate_node('localhost', :worker_2_port);
-=======
-DROP TABLE local_table;
->>>>>>> 885601c0
+SELECT citus_activate_node('localhost', :worker_2_port);