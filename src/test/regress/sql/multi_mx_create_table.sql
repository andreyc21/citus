--
-- MULTI_MX_CREATE_TABLE
--

ALTER SEQUENCE pg_catalog.pg_dist_shardid_seq RESTART 1220000;

SELECT start_metadata_sync_to_node('localhost', :worker_1_port);
SELECT start_metadata_sync_to_node('localhost', :worker_2_port);

-- create schema to test schema support
CREATE SCHEMA citus_mx_test_schema;
CREATE SCHEMA citus_mx_test_schema_join_1;
CREATE SCHEMA citus_mx_test_schema_join_2;

-- create UDFs that we're going to use in our tests
SET search_path TO public;
CREATE OR REPLACE FUNCTION simpleTestFunction(theValue integer)
    RETURNS text AS
$$
DECLARE
    strresult text;
BEGIN
    RETURN theValue * 3 / 2 + 1;
END;
$$
LANGUAGE 'plpgsql' IMMUTABLE;

SET search_path TO citus_mx_test_schema;
CREATE OR REPLACE FUNCTION simpleTestFunction2(theValue integer)
    RETURNS text AS
$$
DECLARE
    strresult text;
BEGIN
    RETURN theValue * 3 / 2 + 1;
END;
$$
LANGUAGE 'plpgsql' IMMUTABLE;

CREATE FUNCTION public.immutable_append_mx(old_values int[], new_value int)
RETURNS int[] AS $$ SELECT old_values || new_value $$ LANGUAGE SQL IMMUTABLE;

CREATE OPERATOR citus_mx_test_schema.=== (
    LEFTARG = int,
    RIGHTARG = int,
    PROCEDURE = int4eq,
    COMMUTATOR = ===,
    NEGATOR = !==,
    HASHES, MERGES
);

SET search_path TO public;
SELECT quote_ident(current_setting('lc_collate')) as current_locale \gset
CREATE COLLATION citus_mx_test_schema.english (LOCALE=:current_locale);

CREATE TYPE citus_mx_test_schema.new_composite_type as (key1 text, key2 text);
CREATE TYPE order_side_mx AS ENUM ('buy', 'sell');

-- now create required stuff in the worker 1
\c - - - :worker_1_port

-- show that we do not support creating citus local tables from mx workers for now
CREATE TABLE citus_local_table(a int);
SELECT citus_add_local_table_to_metadata('citus_local_table');

<<<<<<< HEAD
-- create schema to test schema support
CREATE SCHEMA citus_mx_test_schema_join_1;
CREATE SCHEMA citus_mx_test_schema_join_2;
=======
-- create UDFs in worker node
CREATE OR REPLACE FUNCTION simpleTestFunction(theValue integer)
    RETURNS text AS
$$
DECLARE
    strresult text;
BEGIN
    RETURN theValue * 3 / 2 + 1;
END;
$$
LANGUAGE 'plpgsql' IMMUTABLE;
>>>>>>> 986d8cff

SET search_path TO citus_mx_test_schema;
-- create operator
CREATE OPERATOR citus_mx_test_schema.=== (
    LEFTARG = int,
    RIGHTARG = int,
    PROCEDURE = int4eq,
    COMMUTATOR = ===,
    NEGATOR = !==,
    HASHES, MERGES
);

-- now create required stuff in the worker 2
\c - - - :worker_2_port

<<<<<<< HEAD
-- create schema to test schema support
CREATE SCHEMA citus_mx_test_schema_join_1;
CREATE SCHEMA citus_mx_test_schema_join_2;
=======
-- create UDF
CREATE OR REPLACE FUNCTION simpleTestFunction(theValue integer)
    RETURNS text AS
$$
DECLARE
    strresult text;
BEGIN
    RETURN theValue * 3 / 2 + 1;
END;
$$
LANGUAGE 'plpgsql' IMMUTABLE;
>>>>>>> 986d8cff

SET search_path TO citus_mx_test_schema;

-- create operator
CREATE OPERATOR citus_mx_test_schema.=== (
    LEFTARG = int,
    RIGHTARG = int,
    PROCEDURE = int4eq,
    COMMUTATOR = ===,
    NEGATOR = !==,
    HASHES, MERGES
);

-- connect back to the master, and do some more tests
\c - - - :master_port

SET citus.shard_replication_factor TO 1;
SET search_path TO public;

CREATE TABLE nation_hash(
    n_nationkey integer not null,
    n_name char(25) not null,
    n_regionkey integer not null,
    n_comment varchar(152)
);

SET citus.shard_count TO 16;
SELECT create_distributed_table('nation_hash', 'n_nationkey');

SET search_path TO citus_mx_test_schema;

-- create mx tables that we're going to use for our tests
CREATE TABLE citus_mx_test_schema.nation_hash(
    n_nationkey integer not null,
    n_name char(25) not null,
    n_regionkey integer not null,
    n_comment varchar(152)
);

SELECT create_distributed_table('nation_hash', 'n_nationkey');

CREATE TABLE citus_mx_test_schema_join_1.nation_hash (
    n_nationkey integer not null,
    n_name char(25) not null,
    n_regionkey integer not null,
    n_comment varchar(152));

SET citus.shard_count TO 4;
SELECT create_distributed_table('citus_mx_test_schema_join_1.nation_hash', 'n_nationkey');

CREATE TABLE citus_mx_test_schema_join_1.nation_hash_2 (
    n_nationkey integer not null,
    n_name char(25) not null,
    n_regionkey integer not null,
    n_comment varchar(152));

SELECT create_distributed_table('citus_mx_test_schema_join_1.nation_hash_2', 'n_nationkey');

SET search_path TO citus_mx_test_schema_join_2;
CREATE TABLE nation_hash (
    n_nationkey integer not null,
    n_name char(25) not null,
    n_regionkey integer not null,
    n_comment varchar(152));

SELECT create_distributed_table('nation_hash', 'n_nationkey');

SET search_path TO citus_mx_test_schema;
CREATE TABLE nation_hash_collation_search_path(
    n_nationkey integer not null,
    n_name char(25) not null COLLATE english,
    n_regionkey integer not null,
    n_comment varchar(152)
);
SELECT create_distributed_table('nation_hash_collation_search_path', 'n_nationkey');

\COPY nation_hash_collation_search_path FROM STDIN with delimiter '|';
0|ALGERIA|0|haggle. carefully final deposits detect slyly agai
1|ARGENTINA|1|al foxes promise slyly according to the regular accounts. bold requests alon
2|BRAZIL|1|y alongside of the pending deposits. carefully special packages are about the ironic forges. slyly special
3|CANADA|1|eas hang ironic, silent packages. slyly regular packages are furiously over the tithes. fluffily bold
4|EGYPT|4|y above the carefully unusual theodolites. final dugouts are quickly across the furiously regular d
5|ETHIOPIA|0|ven packages wake quickly. regu
\.

CREATE TABLE citus_mx_test_schema.nation_hash_composite_types(
    n_nationkey integer not null,
    n_name char(25) not null,
    n_regionkey integer not null,
    n_comment varchar(152),
    test_col citus_mx_test_schema.new_composite_type
);

SELECT create_distributed_table('citus_mx_test_schema.nation_hash_composite_types', 'n_nationkey');

-- insert some data to verify composite type queries
\COPY citus_mx_test_schema.nation_hash_composite_types FROM STDIN with delimiter '|';
0|ALGERIA|0|haggle. carefully final deposits detect slyly agai|(a,a)
1|ARGENTINA|1|al foxes promise slyly according to the regular accounts. bold requests alon|(a,b)
2|BRAZIL|1|y alongside of the pending deposits. carefully special packages are about the ironic forges. slyly special |(a,c)
3|CANADA|1|eas hang ironic, silent packages. slyly regular packages are furiously over the tithes. fluffily bold|(a,d)
4|EGYPT|4|y above the carefully unusual theodolites. final dugouts are quickly across the furiously regular d|(a,e)
5|ETHIOPIA|0|ven packages wake quickly. regu|(a,f)
\.

-- now create tpch tables
-- Create new table definitions for use in testing in distributed planning and
-- execution functionality. Also create indexes to boost performance.
SET search_path TO public;

CREATE TABLE lineitem_mx (
    l_orderkey bigint not null,
    l_partkey integer not null,
    l_suppkey integer not null,
    l_linenumber integer not null,
    l_quantity decimal(15, 2) not null,
    l_extendedprice decimal(15, 2) not null,
    l_discount decimal(15, 2) not null,
    l_tax decimal(15, 2) not null,
    l_returnflag char(1) not null,
    l_linestatus char(1) not null,
    l_shipdate date not null,
    l_commitdate date not null,
    l_receiptdate date not null,
    l_shipinstruct char(25) not null,
    l_shipmode char(10) not null,
    l_comment varchar(44) not null,
    PRIMARY KEY(l_orderkey, l_linenumber) );
SET citus.shard_count TO 16;
SELECT create_distributed_table('lineitem_mx', 'l_orderkey');

CREATE INDEX lineitem_mx_time_index ON lineitem_mx (l_shipdate);

CREATE TABLE orders_mx (
    o_orderkey bigint not null,
    o_custkey integer not null,
    o_orderstatus char(1) not null,
    o_totalprice decimal(15,2) not null,
    o_orderdate date not null,
    o_orderpriority char(15) not null,
    o_clerk char(15) not null,
    o_shippriority integer not null,
    o_comment varchar(79) not null,
    PRIMARY KEY(o_orderkey) );
SELECT create_distributed_table('orders_mx', 'o_orderkey');

CREATE TABLE customer_mx (
    c_custkey integer not null,
    c_name varchar(25) not null,
    c_address varchar(40) not null,
    c_nationkey integer not null,
    c_phone char(15) not null,
    c_acctbal decimal(15,2) not null,
    c_mktsegment char(10) not null,
    c_comment varchar(117) not null);

SELECT create_reference_table('customer_mx');

CREATE TABLE nation_mx (
    n_nationkey integer not null,
    n_name char(25) not null,
    n_regionkey integer not null,
    n_comment varchar(152));

SELECT create_reference_table('nation_mx');

CREATE TABLE part_mx (
    p_partkey integer not null,
    p_name varchar(55) not null,
    p_mfgr char(25) not null,
    p_brand char(10) not null,
    p_type varchar(25) not null,
    p_size integer not null,
    p_container char(10) not null,
    p_retailprice decimal(15,2) not null,
    p_comment varchar(23) not null);

SELECT create_reference_table('part_mx');

CREATE TABLE supplier_mx
(
    s_suppkey integer not null,
    s_name char(25) not null,
    s_address varchar(40) not null,
    s_nationkey integer,
    s_phone char(15) not null,
    s_acctbal decimal(15,2) not null,
    s_comment varchar(101) not null
);

SELECT create_reference_table('supplier_mx');

-- Create test table for ddl
CREATE TABLE mx_ddl_table (
    key int primary key,
    value int
);

SET citus.shard_count TO 4;
SELECT create_distributed_table('mx_ddl_table', 'key', 'hash');

-- Load some test data
COPY mx_ddl_table (key, value) FROM STDIN WITH (FORMAT 'csv');
1,10
2,11
3,21
4,37
5,60
6,100
10,200
11,230
\.

-- test table for modifications
CREATE TABLE limit_orders_mx (
    id bigint PRIMARY KEY,
    symbol text NOT NULL,
    bidder_id bigint NOT NULL,
    placed_at timestamp NOT NULL,
    kind order_side_mx NOT NULL,
    limit_price decimal NOT NULL DEFAULT 0.00 CHECK (limit_price >= 0.00)
);

SET citus.shard_count TO 2;
SELECT create_distributed_table('limit_orders_mx', 'id');

-- test table for modifications
CREATE TABLE multiple_hash_mx (
    category text NOT NULL,
    data text NOT NULL
);

SELECT create_distributed_table('multiple_hash_mx', 'category');

SET citus.shard_count TO 4;
CREATE TABLE app_analytics_events_mx (id bigserial, app_id integer, name text);
SELECT create_distributed_table('app_analytics_events_mx', 'app_id');


CREATE TABLE researchers_mx (
    id bigint NOT NULL,
    lab_id int NOT NULL,
    name text NOT NULL
);

SET citus.shard_count TO 2;
SELECT create_distributed_table('researchers_mx', 'lab_id');

CREATE TABLE labs_mx (
    id bigint NOT NULL,
    name text NOT NULL
);

SET citus.shard_count TO 1;
SELECT create_distributed_table('labs_mx', 'id');

-- now, for some special failures...
CREATE TABLE objects_mx (
    id bigint PRIMARY KEY,
    name text NOT NULL
);

SELECT create_distributed_table('objects_mx', 'id', 'hash');

CREATE TABLE articles_hash_mx (
    id bigint NOT NULL,
    author_id bigint NOT NULL,
    title varchar(20) NOT NULL,
    word_count integer
);

-- this table is used in router executor tests
CREATE TABLE articles_single_shard_hash_mx (LIKE articles_hash_mx);

SET citus.shard_count TO 2;
SELECT create_distributed_table('articles_hash_mx', 'author_id');

SET citus.shard_count TO 1;
SELECT create_distributed_table('articles_single_shard_hash_mx', 'author_id');

SET citus.shard_count TO 4;
CREATE TABLE company_employees_mx (company_id int, employee_id int, manager_id int);
SELECT create_distributed_table('company_employees_mx', 'company_id');

WITH shard_counts AS (
	SELECT logicalrelid, count(*) AS shard_count FROM pg_dist_shard GROUP BY logicalrelid
	)
SELECT logicalrelid, colocationid, shard_count, partmethod, repmodel
FROM pg_dist_partition NATURAL JOIN shard_counts
ORDER BY colocationid, logicalrelid;

-- check the citus_tables view
SELECT table_name, citus_table_type, distribution_column, shard_count, table_owner
FROM citus_tables
ORDER BY table_name::text;

\c - - - :worker_1_port

SELECT table_name, citus_table_type, distribution_column, shard_count, table_owner
FROM citus_tables
ORDER BY table_name::text;

SELECT shard_name, table_name, citus_table_type, shard_size FROM citus_shards ORDER BY shard_name::text;

-- Show that altering type name is not supported from worker node
ALTER TYPE order_side_mx RENAME TO temp_order_side_mx;<|MERGE_RESOLUTION|>--- conflicted
+++ resolved
@@ -63,24 +63,6 @@
 CREATE TABLE citus_local_table(a int);
 SELECT citus_add_local_table_to_metadata('citus_local_table');
 
-<<<<<<< HEAD
--- create schema to test schema support
-CREATE SCHEMA citus_mx_test_schema_join_1;
-CREATE SCHEMA citus_mx_test_schema_join_2;
-=======
--- create UDFs in worker node
-CREATE OR REPLACE FUNCTION simpleTestFunction(theValue integer)
-    RETURNS text AS
-$$
-DECLARE
-    strresult text;
-BEGIN
-    RETURN theValue * 3 / 2 + 1;
-END;
-$$
-LANGUAGE 'plpgsql' IMMUTABLE;
->>>>>>> 986d8cff
-
 SET search_path TO citus_mx_test_schema;
 -- create operator
 CREATE OPERATOR citus_mx_test_schema.=== (
@@ -94,24 +76,6 @@
 
 -- now create required stuff in the worker 2
 \c - - - :worker_2_port
-
-<<<<<<< HEAD
--- create schema to test schema support
-CREATE SCHEMA citus_mx_test_schema_join_1;
-CREATE SCHEMA citus_mx_test_schema_join_2;
-=======
--- create UDF
-CREATE OR REPLACE FUNCTION simpleTestFunction(theValue integer)
-    RETURNS text AS
-$$
-DECLARE
-    strresult text;
-BEGIN
-    RETURN theValue * 3 / 2 + 1;
-END;
-$$
-LANGUAGE 'plpgsql' IMMUTABLE;
->>>>>>> 986d8cff
 
 SET search_path TO citus_mx_test_schema;
 
