--- conflicted
+++ resolved
@@ -267,8 +267,4 @@
  view citus_worker_stat_activity
  view pg_dist_shard_placement
  view time_partitions
-<<<<<<< HEAD
-(249 rows)
-=======
-(250 rows)
->>>>>>> 0244d3f2
+(251 rows)
