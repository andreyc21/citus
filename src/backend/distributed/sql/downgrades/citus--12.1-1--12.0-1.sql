--- conflicted
+++ resolved
@@ -1,11 +1,10 @@
 -- citus--12.1-1--12.0-1
-<<<<<<< HEAD
+
 -- this is an empty downgrade path since citus--12.0-1--12.1-1.sql is empty for now
 
 DROP FUNCTION pg_catalog.citus_pause_node_within_txn(int);
-=======
+
 
 -- we have modified the relevant upgrade script to include any_value changes
 -- we don't need to upgrade this downgrade path for any_value changes
 -- since if we are doing a Citus downgrade, not PG downgrade, then it would be no-op.
->>>>>>> 0d503dd5
