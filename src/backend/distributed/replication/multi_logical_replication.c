--- conflicted
+++ resolved
@@ -1936,13 +1936,8 @@
 	 * and reset it on every iteration to make sure we don't slowly build up
 	 * a lot of memory.
 	 */
-<<<<<<< HEAD
-	MemoryContext loopContext = AllocSetContextCreateExtended(CurrentMemoryContext,
+	MemoryContext loopContext = AllocSetContextCreateInternal(CurrentMemoryContext,
 															  "WaitForShardSubscriptionToCatchUp",
-=======
-	MemoryContext loopContext = AllocSetContextCreateInternal(CurrentMemoryContext,
-															  "WaitForShardMoveSubscription",
->>>>>>> f91f0f4b
 															  ALLOCSET_DEFAULT_MINSIZE,
 															  ALLOCSET_DEFAULT_INITSIZE,
 															  ALLOCSET_DEFAULT_MAXSIZE);
